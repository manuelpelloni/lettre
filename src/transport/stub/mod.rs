//! The stub transport only logs message envelope and drops the content. It can be useful for
//! testing purposes.
//!
//! #### Stub Transport
//!
//! The stub transport returns provided result and drops the content. It can be useful for
//! testing purposes.
//!
//! ```rust
<<<<<<< HEAD
//! use lettre::{Message, Envelope, Transport};
//! use lettre::transport::stub::StubTransport;
=======
//! use lettre::{Message, Transport, StubTransport};
>>>>>>> 0b8d5d20
//!
//! let email = Message::builder()
//!     .from("NoBody <nobody@domain.tld>".parse().unwrap())
//!     .reply_to("Yuin <yuin@domain.tld>".parse().unwrap())
//!     .to("Hei <hei@domain.tld>".parse().unwrap())
//!     .subject("Happy new year")
//!     .body("Be happy!")
//!     .unwrap();
//!
//! let mut sender = StubTransport::new_ok();
//! let result = sender.send(&email);
//! assert!(result.is_ok());
//! ```

use crate::address::Envelope;
#[cfg(feature = "async-std1")]
use crate::AsyncStd1Transport;
#[cfg(feature = "tokio02")]
use crate::Tokio02Transport;
use crate::Transport;
#[cfg(any(feature = "async-std1", feature = "tokio02"))]
use async_trait::async_trait;
use std::{error::Error as StdError, fmt};

#[derive(Debug, Copy, Clone)]
pub struct Error;

impl fmt::Display for Error {
    fn fmt(&self, f: &mut fmt::Formatter<'_>) -> fmt::Result {
        f.write_str("stub error")
    }
}

impl StdError for Error {}

/// This transport logs the message envelope and returns the given response
#[derive(Debug, Clone, Copy)]
pub struct StubTransport {
    response: Result<(), Error>,
}

impl StubTransport {
    /// Creates aResult new transport that always returns the given response
    pub fn new(response: Result<(), Error>) -> StubTransport {
        StubTransport { response }
    }

    /// Creates a new transport that always returns a success response
    pub fn new_ok() -> StubTransport {
        StubTransport { response: Ok(()) }
    }

    /// Creates a new transport that always returns an error
    pub fn new_error() -> StubTransport {
        StubTransport {
            response: Err(Error),
        }
    }
}

impl Transport for StubTransport {
    type Ok = ();
    type Error = Error;

    fn send_raw(&self, _envelope: &Envelope, _email: &[u8]) -> Result<Self::Ok, Self::Error> {
        self.response
    }
}

#[cfg(feature = "async-std1")]
#[async_trait]
impl AsyncStd1Transport for StubTransport {
    type Ok = ();
    type Error = Error;

    async fn send_raw(&self, _envelope: &Envelope, _email: &[u8]) -> Result<Self::Ok, Self::Error> {
        self.response
    }
}

#[cfg(feature = "tokio02")]
#[async_trait]
impl Tokio02Transport for StubTransport {
    type Ok = ();
    type Error = Error;

    async fn send_raw(&self, _envelope: &Envelope, _email: &[u8]) -> Result<Self::Ok, Self::Error> {
        self.response
    }
}<|MERGE_RESOLUTION|>--- conflicted
+++ resolved
@@ -7,12 +7,9 @@
 //! testing purposes.
 //!
 //! ```rust
-<<<<<<< HEAD
-//! use lettre::{Message, Envelope, Transport};
+//! use lettre::{Message, Transport};
 //! use lettre::transport::stub::StubTransport;
-=======
 //! use lettre::{Message, Transport, StubTransport};
->>>>>>> 0b8d5d20
 //!
 //! let email = Message::builder()
 //!     .from("NoBody <nobody@domain.tld>".parse().unwrap())
